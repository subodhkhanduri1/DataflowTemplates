/*
 * Copyright (C) 2021 Google LLC
 *
 * Licensed under the Apache License, Version 2.0 (the "License"); you may not
 * use this file except in compliance with the License. You may obtain a copy of
 * the License at
 *
 *   http://www.apache.org/licenses/LICENSE-2.0
 *
 * Unless required by applicable law or agreed to in writing, software
 * distributed under the License is distributed on an "AS IS" BASIS, WITHOUT
 * WARRANTIES OR CONDITIONS OF ANY KIND, either express or implied. See the
 * License for the specific language governing permissions and limitations under
 * the License.
 */
package com.google.cloud.teleport.options;

import com.google.cloud.teleport.metadata.TemplateCreationParameter;
import com.google.cloud.teleport.metadata.TemplateParameter;
import org.apache.beam.sdk.options.Default;
import org.apache.beam.sdk.options.Description;
import org.apache.beam.sdk.options.PipelineOptions;
import org.apache.beam.sdk.options.ValueProvider;
import org.joda.time.format.DateTimeFormat;

/**
 * Provides options for shards and overriding {@link DateTimeFormat} patterns for windowed files.
 */
public interface WindowedFilenamePolicyOptions extends PipelineOptions {

  @TemplateParameter.Text(
      order = 1,
      optional = true,
      description = "Shard template",
      helpText =
<<<<<<< HEAD
          "The shard template of the output file. It is specified as repeating sequences of the letters `S` or"
              + " `N`. For example, `SSS-NNN`. These are replaced with either the shard number or the total number of shards,"
              + " respectively. When this parameter is not specified, the default template format is `W-P-SS-of-NN`.",
=======
          "The shard template defines the dynamic portion of each windowed file. By default, the pipeline uses a"
              + " single shard for output to the file system within each window. Therefore, all data outputs into a"
              + " single file per window. The `outputShardTemplate` defaults `to W-P-SS-of-NN`, where `W` is the window"
              + " date range, `P` is the pane info, `S` is the shard number, and `N` is the number of shards. In case of a single"
              + " file, the `SS-of-NN` portion of the `outputShardTemplate` is `00-of-01`.",
>>>>>>> 3a154b6a
      regexes = "^W-P-(S){1,}-of-(N){1,}$")
  @Default.String("W-P-SS-of-NN")
  ValueProvider<String> getOutputShardTemplate();

  void setOutputShardTemplate(ValueProvider<String> value);

  @TemplateCreationParameter(value = "0")
  @Description(
      "The maximum number of output shards produced when writing. A higher number of shards means"
          + " higher throughput for writing to Cloud Storage, but potentially higher data"
          + " aggregation cost across shards when processing output Cloud Storage files.")
  @Default.Integer(0)
  Integer getNumShards();

  void setNumShards(Integer value);

  @TemplateCreationParameter(value = "5m")
  @Description(
      "The window duration/size in which data will be written to Cloud Storage. Allowed formats "
          + " are: Ns (for seconds, example: 5s), Nm (for minutes, example: 12m), Nh (for hours,"
          + " example: 2h).")
  @Default.String("5m")
  String getWindowDuration();

  void setWindowDuration(String value);

  @TemplateParameter.Text(
      order = 4,
      optional = true,
      regexes = {"^[^A-Za-z0-9/]?(y+|Y+)[^A-Za-z0-9/]?$"},
      description = "Custom Year Pattern to use for the output directory",
      helpText =
          "Pattern for formatting the year. Must be one or more of `y` or `Y`. Case makes no"
              + " difference in the year. Optionally, wrap the pattern with characters that"
              + " aren't alphanumeric or the directory ('/') character. Defaults to `YYYY`.")
  ValueProvider<String> getYearPattern();

  void setYearPattern(ValueProvider<String> yearPattern);

  @TemplateParameter.Text(
      order = 5,
      optional = true,
      regexes = {"^[^A-Za-z0-9/]?(M+)[^A-Za-z0-9/]?$"},
      description = "Custom Month Pattern to use for the output directory",
      helpText =
          "Pattern for formatting the month. Must be one or more of the `M` character. "
              + "Optionally, wrap the pattern with characters that aren't alphanumeric or the "
              + "directory ('/') character. Defaults to `MM`.")
  ValueProvider<String> getMonthPattern();

  void setMonthPattern(ValueProvider<String> monthPattern);

  @TemplateParameter.Text(
      order = 6,
      optional = true,
      regexes = {"^[^A-Za-z0-9/]?(d+|D+)[^A-Za-z0-9/]?$"},
      description = "Custom Day Pattern to use for the output directory",
      helpText =
          "Pattern for formatting the day. Must be one or more of `d` for day of month or `D` for"
              + " day of year. Optionally,"
              + " wrap the pattern with characters that aren't alphanumeric or the directory ('/')"
              + " character. Defaults to `dd`.")
  ValueProvider<String> getDayPattern();

  void setDayPattern(ValueProvider<String> dayPattern);

  @TemplateParameter.Text(
      order = 7,
      optional = true,
      regexes = {"^[^A-Za-z0-9/]?(H+)[^A-Za-z0-9/]?$"},
      description = "Custom Hour Pattern to use for the output directory",
      helpText =
          "Pattern for formatting the hour. Must be one or more of the `H` character. Optionally,"
              + " wrap the pattern with characters that aren't alphanumeric or the directory"
              + " ('/') character. Defaults to `HH`.")
  ValueProvider<String> getHourPattern();

  void setHourPattern(ValueProvider<String> hourPattern);

  @TemplateParameter.Text(
      order = 8,
      optional = true,
      regexes = {"^[^A-Za-z0-9/]?(m+)[^A-Za-z0-9/]?$"},
      description = "Custom Minute Pattern to use for the output directory",
      helpText =
          "Pattern for formatting the minute. Must be one or more of the `m` character. Optionally,"
              + " wrap the pattern with characters that aren't alphanumeric or the directory"
              + " ('/') character. Defaults to `mm`.")
  ValueProvider<String> getMinutePattern();

  void setMinutePattern(ValueProvider<String> minutePattern);
}<|MERGE_RESOLUTION|>--- conflicted
+++ resolved
@@ -33,17 +33,11 @@
       optional = true,
       description = "Shard template",
       helpText =
-<<<<<<< HEAD
-          "The shard template of the output file. It is specified as repeating sequences of the letters `S` or"
-              + " `N`. For example, `SSS-NNN`. These are replaced with either the shard number or the total number of shards,"
-              + " respectively. When this parameter is not specified, the default template format is `W-P-SS-of-NN`.",
-=======
           "The shard template defines the dynamic portion of each windowed file. By default, the pipeline uses a"
               + " single shard for output to the file system within each window. Therefore, all data outputs into a"
               + " single file per window. The `outputShardTemplate` defaults `to W-P-SS-of-NN`, where `W` is the window"
               + " date range, `P` is the pane info, `S` is the shard number, and `N` is the number of shards. In case of a single"
               + " file, the `SS-of-NN` portion of the `outputShardTemplate` is `00-of-01`.",
->>>>>>> 3a154b6a
       regexes = "^W-P-(S){1,}-of-(N){1,}$")
   @Default.String("W-P-SS-of-NN")
   ValueProvider<String> getOutputShardTemplate();
